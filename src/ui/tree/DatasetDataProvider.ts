--- conflicted
+++ resolved
@@ -112,7 +112,6 @@
             }
             node.collapsibleState = vscode.TreeItemCollapsibleState.None;
         }
-<<<<<<< HEAD
         if (NodeType.CREATE_CONNECTION === element.type) {
             node.label = "New connection";
             node.collapsibleState = vscode.TreeItemCollapsibleState.None;
@@ -125,12 +124,11 @@
             // issue: https://github.com/theia-ide/theia/issues/5744
             // @ts-ignore
             node.command.id = "zosexplorer.createConnection";
-=======
+        }
         if (NodeType.NONE === element.type) {
             node.tooltip = "This dataset does not exist";
             node.label = "<Invalid Path>";
             node.collapsibleState = vscode.TreeItemCollapsibleState.None;
->>>>>>> d1a24e97
         }
         return { ...node, ...element };
     }
